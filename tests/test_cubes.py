--- conflicted
+++ resolved
@@ -7,13 +7,9 @@
 import unittest
 import pytest
 import openeo_processes as oeop
-<<<<<<< HEAD
 import numpy as np
 import xarray as xr
 import pandas as pd
-=======
-import xarray as xr
->>>>>>> 7c51297d
 
 
 @pytest.mark.usefixtures("test_data")
