"""
Most tests are in alignment with:
https://openeo.org/documentation/1.0/processes.html
"""

import os
import unittest
import pytest
import openeo_processes as oeop
import xarray as xr
import numpy as np
import pandas as pd


@pytest.mark.usefixtures("test_data")
class CubesTester(unittest.TestCase):
    """ Tests all cubes functions. """

    def test_reduce_dimension(self):
        """ Tests `reduce_dimension` function. """

        # xarray tests
        # Reduce spectral dimension using the process `sum`
        # Take sum over 's' dimension in a 4d array
        reduced = oeop.reduce_dimension(self.test_data.xr_data_4d, reducer=oeop.sum, dimension='bands')
        self.assertListEqual(
            list(reduced[:, 0, 0].data),
            [14, 140]
            )

<<<<<<< HEAD
=======
    def test_merge_cubes(self):
        """Tests 'merge_cubes' function. """
        merged = oeop.merge_cubes(self.test_data.xr_data_4d, self.test_data.xr_data_4d,
                                  oeop.add)  # merges two cubes together with add: x + x
        assert (merged.dims == self.test_data.xr_data_4d.dims)  # dimensions did not change
        xr.testing.assert_equal(merged, self.test_data.xr_data_4d * 2)  # x + x is the same as the cube*2
        xr.testing.assert_equal(
            oeop.merge_cubes(self.test_data.xr_data_factor(5, 9), self.test_data.xr_data_factor(2, 3), oeop.subtract),
            self.test_data.xr_data_factor(3, 6))
        merged2 = oeop.merge_cubes(self.test_data.xr_data_factor(5, 9)[:, :3],
                                   self.test_data.xr_data_factor(2, 7)[:, 3:])
        assert (merged2.dims == self.test_data.xr_data_factor(5, 7).dims)
        xr.testing.assert_equal(
            oeop.merge_cubes(self.test_data.xr_data_factor(5, 9).isel(time=0),
                             self.test_data.xr_data_factor(2, 3).isel(time=1)),
            self.test_data.xr_data_factor(5, 3))
        xr.testing.assert_equal(
            oeop.merge_cubes(self.test_data.xr_data_factor(5, 9).isel(time=0),
                             self.test_data.xr_data_factor(2, 3).isel(time=0), oeop.add),
            self.test_data.xr_data_factor(7, 3).isel(time=0))
        merged3 = oeop.merge_cubes(self.test_data.xr_data_factor(5, 9), self.test_data.xr_data_factor(2, 3))
        assert (merged3.shape == (2, 2, 5, 3))  # added first dimension, so shape is now longer

>>>>>>> 866e6fd3
    def test_save_result(self):
        """ Tests `reduce_dimension` function. """

        # TODO improve file check
        # xarray tests
        out_filename = "out.tif"
        reduced = oeop.reduce_dimension(self.test_data.xr_data_3d, reducer=oeop.min, dimension='time')
        oeop.save_result(reduced, out_filename)
        assert os.path.exists(out_filename)
        os.remove(out_filename)
        
        reduced = oeop.reduce_dimension(self.test_data.xr_data_4d, reducer=oeop.min, dimension='time')
        print('reduced:',reduced)
        oeop.save_result(reduced, out_filename)
        assert os.path.exists(out_filename)
        os.remove(out_filename)
        
        out_filename = "out.nc"
        oeop.save_result(self.test_data.xr_data_3d, out_filename, format='netCDF')
        assert os.path.exists(out_filename)
        os.remove(out_filename)

        oeop.save_result(self.test_data.xr_data_3d, format='netCDF')
        assert os.path.exists('out.nc')
        os.remove('out.nc')
        
        oeop.save_result(self.test_data.xr_data_4d, out_filename, format='netCDF')
        assert os.path.exists('out.nc')
        os.remove('out.nc')
        
        oeop.save_result(self.test_data.xr_data_4d, format='netCDF')
        assert os.path.exists('out.nc')
        os.remove('out.nc')

    def test_fit_curve(self):
        """Tests 'fit_curve' function. """
        rang = np.linspace(0, 4 * np.pi, 24)
        rang = [np.cos(rang) + 0.5 * np.sin(rang) + np.random.rand(24) * 0.1,
                np.cos(rang) + 0.5 * np.sin(rang) + np.random.rand(
                    24) * 0.2]  # define data with y = 0 + 1 * cos() + 0.5 *sin()
        xdata = xr.DataArray(rang, coords=[["NY", "LA"], pd.date_range("2000-01-01", periods=24, freq='M')],
                             dims=["space", "time"])

        def func(x, a, b, c):
            return a + b * np.cos(2 * np.pi / 31557600 * x) + c * np.sin(2 * np.pi / 31557600 * x)

        params = (oeop.fit_curve(xdata, parameters=(0, 1), function=func, dimension='time'))
        assert (np.isclose(params, [0, 1, 0.5], atol=0.3)).all()  # output should be close to 0, 1, 0.5

    def test_predict_curve(self):
        """Tests 'predict_curve' function. """
        rang = np.linspace(0, 4 * np.pi, 24)
        rang = [np.cos(rang) + 0.5 * np.sin(rang) + np.random.rand(24) * 0.1,
                np.cos(rang) + 0.5 * np.sin(rang) + np.random.rand(
                    24) * 0.2]  # define data with y = 0 + 1 * cos() + 0.5 *sin()
        xdata = xr.DataArray(rang, coords=[["NY", "LA"], pd.date_range("2000-01-01", periods=24, freq='M')],
                             dims=["space", "time"])

        def func(x, a, b, c):
            return a + b * np.cos(2 * np.pi / 31557600 * x) + c * np.sin(2 * np.pi / 31557600 * x)

        params = (oeop.fit_curve(xdata, parameters=(0, 1), function=func, dimension='time'))
        predicted = oeop.predict_curve(xdata, params, func, dimension='time',
                                       labels=pd.date_range("2002-01-01", periods=24, freq='M'))
        assert xdata.dims == predicted.dims
        assert (predicted < 1.5).all()
        predicted = oeop.predict_curve(xdata, params, func, dimension='time',
                                       labels=pd.date_range("2000-01-01", periods=24, freq='M'))
        assert (np.isclose(xdata, predicted, atol=0.3)).all()


if __name__ == "__main__":
    unittest.main()<|MERGE_RESOLUTION|>--- conflicted
+++ resolved
@@ -28,8 +28,6 @@
             [14, 140]
             )
 
-<<<<<<< HEAD
-=======
     def test_merge_cubes(self):
         """Tests 'merge_cubes' function. """
         merged = oeop.merge_cubes(self.test_data.xr_data_4d, self.test_data.xr_data_4d,
@@ -53,7 +51,6 @@
         merged3 = oeop.merge_cubes(self.test_data.xr_data_factor(5, 9), self.test_data.xr_data_factor(2, 3))
         assert (merged3.shape == (2, 2, 5, 3))  # added first dimension, so shape is now longer
 
->>>>>>> 866e6fd3
     def test_save_result(self):
         """ Tests `reduce_dimension` function. """
 
