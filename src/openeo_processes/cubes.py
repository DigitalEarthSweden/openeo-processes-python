--- conflicted
+++ resolved
@@ -1,15 +1,10 @@
 import rioxarray  # needed by save_result even if not directly called
 from openeo_processes.utils import process
 from os.path import splitext
-<<<<<<< HEAD
 import numpy as np
 import xarray as xr
 from scipy import optimize
-=======
-import xarray as xr
 import odc.algo
->>>>>>> 7c51297d
-
 ###############################################################################
 # Load Collection Process
 ###############################################################################
